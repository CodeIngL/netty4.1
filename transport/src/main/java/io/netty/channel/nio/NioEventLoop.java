/*
 * Copyright 2012 The Netty Project
 *
 * The Netty Project licenses this file to you under the Apache License,
 * version 2.0 (the "License"); you may not use this file except in compliance
 * with the License. You may obtain a copy of the License at:
 *
 *   http://www.apache.org/licenses/LICENSE-2.0
 *
 * Unless required by applicable law or agreed to in writing, software
 * distributed under the License is distributed on an "AS IS" BASIS, WITHOUT
 * WARRANTIES OR CONDITIONS OF ANY KIND, either express or implied. See the
 * License for the specific language governing permissions and limitations
 * under the License.
 */
package io.netty.channel.nio;

import io.netty.channel.Channel;
import io.netty.channel.ChannelException;
import io.netty.channel.EventLoop;
import io.netty.channel.EventLoopException;
import io.netty.channel.SelectStrategy;
import io.netty.channel.SingleThreadEventLoop;
import io.netty.util.IntSupplier;
import io.netty.util.concurrent.RejectedExecutionHandler;
import io.netty.util.internal.PlatformDependent;
import io.netty.util.internal.ReflectionUtil;
import io.netty.util.internal.SystemPropertyUtil;
import io.netty.util.internal.logging.InternalLogger;
import io.netty.util.internal.logging.InternalLoggerFactory;

import java.io.IOException;
import java.lang.reflect.Field;
import java.nio.channels.CancelledKeyException;
import java.nio.channels.SelectableChannel;
import java.nio.channels.Selector;
import java.nio.channels.SelectionKey;

import java.nio.channels.spi.SelectorProvider;
import java.security.AccessController;
import java.security.PrivilegedAction;
import java.util.ArrayList;
import java.util.Collection;
import java.util.Iterator;
import java.util.Queue;
import java.util.Set;
import java.util.concurrent.Executor;
import java.util.concurrent.TimeUnit;
import java.util.concurrent.atomic.AtomicBoolean;

/**
 *  implementation which register the {@link Channel}'s to a
 * {@link Selector} and so does the multi-plexing of these in the event loop.
 * <p>
 *     {@link SingleThreadEventLoop}实现，它将{@link Channel}注册到{@link Selector}，因此在事件循环中对它们进行多路复用。
 *
 */
public final class NioEventLoop extends SingleThreadEventLoop {

    private static final InternalLogger logger = InternalLoggerFactory.getInstance(NioEventLoop.class);

    private static final int CLEANUP_INTERVAL = 256; // XXX Hard-coded value, but won't need customization.

    private static final boolean DISABLE_KEY_SET_OPTIMIZATION = //disable_key_set_optimization
            SystemPropertyUtil.getBoolean("io.netty.noKeySetOptimization", false);

    private static final int MIN_PREMATURE_SELECTOR_RETURNS = 3; //min_premature_selector_returns
    //默认512
    private static final int SELECTOR_AUTO_REBUILD_THRESHOLD; //selector_auto_rebuild_threshold

    private final IntSupplier selectNowSupplier = new IntSupplier() {
        @Override
        public int get() throws Exception {
            return selectNow();
        }
    };

    // Workaround for JDK NIO bug.
    // JDK NIO bug的解决方法
    //
    // See:
    // - http://bugs.sun.com/view_bug.do?bug_id=6427854
    // - https://github.com/netty/netty/issues/203
    static {
        final String key = "sun.nio.ch.bugLevel";
        final String bugLevel = SystemPropertyUtil.get(key);
        if (bugLevel == null) {
            try {
                AccessController.doPrivileged(new PrivilegedAction<Void>() {
                    @Override
                    public Void run() {
                        System.setProperty(key, "");
                        return null;
                    }
                });
            } catch (final SecurityException e) {
                logger.debug("Unable to get/set System Property: " + key, e);
            }
        }

        int selectorAutoRebuildThreshold = SystemPropertyUtil.getInt("io.netty.selectorAutoRebuildThreshold", 512);
        if (selectorAutoRebuildThreshold < MIN_PREMATURE_SELECTOR_RETURNS) {
            selectorAutoRebuildThreshold = 0;
        }

        SELECTOR_AUTO_REBUILD_THRESHOLD = selectorAutoRebuildThreshold;

        if (logger.isDebugEnabled()) {
            logger.debug("-Dio.netty.noKeySetOptimization: {}", DISABLE_KEY_SET_OPTIMIZATION);
            logger.debug("-Dio.netty.selectorAutoRebuildThreshold: {}", SELECTOR_AUTO_REBUILD_THRESHOLD);
        }
    }

    /**
     * The NIO {@link Selector}.
     */
    private Selector selector;
    private Selector unwrappedSelector;
    private SelectedSelectionKeySet selectedKeys;

    private final SelectorProvider provider;

    /**
     * Boolean that controls determines if a blocked Selector.select should
     * break out of its selection process. In our case we use a timeout for
     * the select method and the select method will block for that time unless
     * waken up.
     * <p>
     *     controls的Boolean确定阻塞的Selector.select是否应该突破其select过程。 在我们的例子中，我们使用带超时的select方法，该方法将在这段时间内select阻塞，除非被waken up。
     * </p>
     */
    private final AtomicBoolean wakenUp = new AtomicBoolean();

    private final SelectStrategy selectStrategy;

    private volatile int ioRatio = 50;
    private int cancelledKeys;
    private boolean needsToSelectAgain;

    /**
     * 构造函数
     * @param parent
     * @param executor
     * @param selectorProvider
     * @param strategy
     * @param rejectedExecutionHandler
     */
    NioEventLoop(NioEventLoopGroup parent, Executor executor, SelectorProvider selectorProvider,
                 SelectStrategy strategy, RejectedExecutionHandler rejectedExecutionHandler) {
        super(parent, executor, false, DEFAULT_MAX_PENDING_TASKS, rejectedExecutionHandler);
        //参数校验
        if (selectorProvider == null) {
            throw new NullPointerException("selectorProvider");
        }
        //参数校验
        if (strategy == null) {
            throw new NullPointerException("selectStrategy");
        }
        //提供者
        provider = selectorProvider;
        //selector元组
        final SelectorTuple selectorTuple = openSelector();
        //包装的selector
        selector = selectorTuple.selector;
        //未包装的selector
        unwrappedSelector = selectorTuple.unwrappedSelector;
        //策略
        selectStrategy = strategy;
    }

    /**
     * Selector元组
     * 包装了一组原始的selector和一组包装的selector
     */
    private static final class SelectorTuple {
        final Selector unwrappedSelector;
        final Selector selector;

        SelectorTuple(Selector unwrappedSelector) {
            this.unwrappedSelector = unwrappedSelector;
            this.selector = unwrappedSelector;
        }

        SelectorTuple(Selector unwrappedSelector, Selector selector) {
            this.unwrappedSelector = unwrappedSelector;
            this.selector = selector;
        }
    }

    /**
     * 开启selector
     * @return
     */
    private SelectorTuple openSelector() {
        final Selector unwrappedSelector;
        try {
            //未被包装的原始的selector
            unwrappedSelector = provider.openSelector();
        } catch (IOException e) {
            throw new ChannelException("failed to open a new selector", e);
        }

        //默认false
        if (DISABLE_KEY_SET_OPTIMIZATION) {
            return new SelectorTuple(unwrappedSelector);
        }

        Object maybeSelectorImplClass = AccessController.doPrivileged(new PrivilegedAction<Object>() {
            @Override
            public Object run() {
                try {
                    return Class.forName(
                            "sun.nio.ch.SelectorImpl",
                            false,
                            PlatformDependent.getSystemClassLoader());
                } catch (Throwable cause) {
                    return cause;
                }
            }
        });

        //无法包装
        if (!(maybeSelectorImplClass instanceof Class) ||
            // ensure the current selector implementation is what we can instrument.
                // 确保当前的selector实现是我们可以检测的。
            !((Class<?>) maybeSelectorImplClass).isAssignableFrom(unwrappedSelector.getClass())) {
            if (maybeSelectorImplClass instanceof Throwable) {
                Throwable t = (Throwable) maybeSelectorImplClass;
                logger.trace("failed to instrument a special java.util.Set into: {}", unwrappedSelector, t);
            }
            return new SelectorTuple(unwrappedSelector);
        }

        //底层的selector实现类
        final Class<?> selectorImplClass = (Class<?>) maybeSelectorImplClass;
        final SelectedSelectionKeySet selectedKeySet = new SelectedSelectionKeySet();

        Object maybeException = AccessController.doPrivileged(new PrivilegedAction<Object>() {
            @Override
            public Object run() {
                try {
                    Field selectedKeysField = selectorImplClass.getDeclaredField("selectedKeys");
                    Field publicSelectedKeysField = selectorImplClass.getDeclaredField("publicSelectedKeys");

                    if (PlatformDependent.javaVersion() >= 9 && PlatformDependent.hasUnsafe()) {
                        // Let us try to use sun.misc.Unsafe to replace the SelectionKeySet.
                        // This allows us to also do this in Java9+ without any extra flags.
                        // 让我们尝试使用sun.misc.Unsafe来替换SelectionKeySet。 这允许我们在没有任何额外标志的情况下在Java9 +中执行此操作。
                        long selectedKeysFieldOffset = PlatformDependent.objectFieldOffset(selectedKeysField);
                        long publicSelectedKeysFieldOffset =
                                PlatformDependent.objectFieldOffset(publicSelectedKeysField);

                        if (selectedKeysFieldOffset != -1 && publicSelectedKeysFieldOffset != -1) {
                            //替换成netty中的SelectedSelectionKeySet
                            PlatformDependent.putObject(
                                    unwrappedSelector, selectedKeysFieldOffset, selectedKeySet);
                            //替换成netty中的SelectedSelectionKeySet
                            PlatformDependent.putObject(
                                    unwrappedSelector, publicSelectedKeysFieldOffset, selectedKeySet);
                            return null;
                        }
                        // We could not retrieve the offset, lets try reflection as last-resort.
                    }

                    //我们无法检索偏移量，让我们尝试将反射作为最后的手段。
                    Throwable cause = ReflectionUtil.trySetAccessible(selectedKeysField, true);
                    if (cause != null) {
                        return cause;
                    }
                    cause = ReflectionUtil.trySetAccessible(publicSelectedKeysField, true);
                    if (cause != null) {
                        return cause;
                    }
                    //替换成netty中的SelectedSelectionKeySet
                    selectedKeysField.set(unwrappedSelector, selectedKeySet);
                    //替换成netty中的SelectedSelectionKeySet
                    publicSelectedKeysField.set(unwrappedSelector, selectedKeySet);
                    return null;
                } catch (NoSuchFieldException e) {
                    return e;
                } catch (IllegalAccessException e) {
                    return e;
                }
            }
        });

        if (maybeException instanceof Exception) {
            selectedKeys = null;
            Exception e = (Exception) maybeException;
            logger.trace("failed to instrument a special java.util.Set into: {}", unwrappedSelector, e);
            return new SelectorTuple(unwrappedSelector);
        }
        selectedKeys = selectedKeySet;
        logger.trace("instrumented a special java.util.Set into: {}", unwrappedSelector);
        //构建元祖
        return new SelectorTuple(unwrappedSelector, new SelectedSelectionKeySetSelector(unwrappedSelector, selectedKeySet));
    }

    /**
     * Returns the {@link SelectorProvider} used by this {@link NioEventLoop} to obtain the {@link Selector}.
     */
    public SelectorProvider selectorProvider() {
        return provider;
    }

    @Override
    protected Queue<Runnable> newTaskQueue(int maxPendingTasks) {
        // This event loop never calls takeTask()
        return maxPendingTasks == Integer.MAX_VALUE ? PlatformDependent.<Runnable>newMpscQueue()
                                                    : PlatformDependent.<Runnable>newMpscQueue(maxPendingTasks);
    }

    /**
     * Registers an arbitrary {@link SelectableChannel}, not necessarily created by Netty, to the {@link Selector}
     * of this event loop.  Once the specified {@link SelectableChannel} is registered, the specified {@code task} will
     * be executed by this event loop when the {@link SelectableChannel} is ready.
     */
    public void register(final SelectableChannel ch, final int interestOps, final NioTask<?> task) {
        if (ch == null) {
            throw new NullPointerException("ch");
        }
        if (interestOps == 0) {
            throw new IllegalArgumentException("interestOps must be non-zero.");
        }
        if ((interestOps & ~ch.validOps()) != 0) {
            throw new IllegalArgumentException(
                    "invalid interestOps: " + interestOps + "(validOps: " + ch.validOps() + ')');
        }
        if (task == null) {
            throw new NullPointerException("task");
        }

        if (isShutdown()) {
            throw new IllegalStateException("event loop shut down");
        }

        if (inEventLoop()) {
            register0(ch, interestOps, task);
        } else {
            try {
                // Offload to the EventLoop as otherwise java.nio.channels.spi.AbstractSelectableChannel.register
                // may block for a long time while trying to obtain an internal lock that may be hold while selecting.
                submit(new Runnable() {
                    @Override
                    public void run() {
                        register0(ch, interestOps, task);
                    }
                }).sync();
            } catch (InterruptedException ignore) {
                // Even if interrupted we did schedule it so just mark the Thread as interrupted.
                Thread.currentThread().interrupt();
            }
        }
    }

    private void register0(SelectableChannel ch, int interestOps, NioTask<?> task) {
        try {
            ch.register(unwrappedSelector, interestOps, task);
        } catch (Exception e) {
            throw new EventLoopException("failed to register a channel", e);
        }
    }

    /**
     * Returns the percentage of the desired amount of time spent for I/O in the event loop.
     */
    public int getIoRatio() {
        return ioRatio;
    }

    /**
     * Sets the percentage of the desired amount of time spent for I/O in the event loop.  The default value is
     * {@code 50}, which means the event loop will try to spend the same amount of time for I/O as for non-I/O tasks.
     */
    public void setIoRatio(int ioRatio) {
        if (ioRatio <= 0 || ioRatio > 100) {
            throw new IllegalArgumentException("ioRatio: " + ioRatio + " (expected: 0 < ioRatio <= 100)");
        }
        this.ioRatio = ioRatio;
    }

    /**
     * Replaces the current {@link Selector} of this event loop with newly created {@link Selector}s to work
     * around the infamous epoll 100% CPU bug.
     * <p>
     *     用新创建的{@link Selector}替换此事件循环的当前{@link Selector}，以解决臭名昭着的epoll 100％CPU错误
     * </p>
     */
    public void rebuildSelector() {
        if (!inEventLoop()) {
            execute(new Runnable() {
                @Override
                public void run() {
                    rebuildSelector0();
                }
            });
            return;
        }
        rebuildSelector0();
    }

    @Override
    public int registeredChannels() {
        return selector.keys().size() - cancelledKeys;
    }

    private void rebuildSelector0() {
        final Selector oldSelector = selector;
        final SelectorTuple newSelectorTuple;

        if (oldSelector == null) {
            return;
        }

        try {
            newSelectorTuple = openSelector();
        } catch (Exception e) {
            logger.warn("Failed to create a new Selector.", e);
            return;
        }

        // Register all channels to the new Selector.
        int nChannels = 0;
        for (SelectionKey key: oldSelector.keys()) {
            Object a = key.attachment();
            try {
                if (!key.isValid() || key.channel().keyFor(newSelectorTuple.unwrappedSelector) != null) {
                    continue;
                }

                int interestOps = key.interestOps();
                key.cancel();
                SelectionKey newKey = key.channel().register(newSelectorTuple.unwrappedSelector, interestOps, a);
                if (a instanceof AbstractNioChannel) {
                    // Update SelectionKey
                    ((AbstractNioChannel) a).selectionKey = newKey;
                }
                nChannels ++;
            } catch (Exception e) {
                logger.warn("Failed to re-register a Channel to the new Selector.", e);
                if (a instanceof AbstractNioChannel) {
                    AbstractNioChannel ch = (AbstractNioChannel) a;
                    ch.unsafe().close(ch.unsafe().voidPromise());
                } else {
                    @SuppressWarnings("unchecked")
                    NioTask<SelectableChannel> task = (NioTask<SelectableChannel>) a;
                    invokeChannelUnregistered(task, key, e);
                }
            }
        }

        selector = newSelectorTuple.selector;
        unwrappedSelector = newSelectorTuple.unwrappedSelector;

        try {
            // time to close the old selector as everything else is registered to the new one
            oldSelector.close();
        } catch (Throwable t) {
            if (logger.isWarnEnabled()) {
                logger.warn("Failed to close the old Selector.", t);
            }
        }

        if (logger.isInfoEnabled()) {
            logger.info("Migrated " + nChannels + " channel(s) to the new Selector.");
        }
    }

    /**
     * nio事件循环
     */
    @Override
    protected void run() {
        for (;;) {
            try {
                try {
                    switch (selectStrategy.calculateStrategy(selectNowSupplier, hasTasks())) {
                    case SelectStrategy.CONTINUE://继续
                        continue;

                    case SelectStrategy.BUSY_WAIT:
                        // fall-through to SELECT since the busy-wait is not supported with NIO 由于NIO不支持忙等待，所以就是SELECT

                    case SelectStrategy.SELECT:
                        select(wakenUp.getAndSet(false));

                        // 'wakenUp.compareAndSet(false, true)' is always evaluated
                        // before calling 'selector.wakeup()' to reduce the wake-up
                        // overhead. (Selector.wakeup() is an expensive operation.)
                        //
                        // However, there is a race condition in this approach.
                        // The race condition is triggered when 'wakenUp' is set to
                        // true too early.
                        //
                        // 'wakenUp' is set to true too early if:
                        // 1) Selector is waken up between 'wakenUp.set(false)' and
                        //    'selector.select(...)'. (BAD)
                        // 2) Selector is waken up between 'selector.select(...)' and
                        //    'if (wakenUp.get()) { ... }'. (OK)
                        //
                        // In the first case, 'wakenUp' is set to true and the
                        // following 'selector.select(...)' will wake up immediately.
                        // Until 'wakenUp' is set to false again in the next round,
                        // 'wakenUp.compareAndSet(false, true)' will fail, and therefore
                        // any attempt to wake up the Selector will fail, too, causing
                        // the following 'selector.select(...)' call to block
                        // unnecessarily.
                        //
                        // To fix this problem, we wake up the selector again if wakenUp
                        // is true immediately after selector.select(...).
                        // It is inefficient in that it wakes up the selector for both
                        // the first case (BAD - wake-up required) and the second case
                        // (OK - no wake-up required).
                        //
                        //
                        //
                        //----------------------------------------------------------------------------
                        //----------------------------------------------------------------------------
                        //----------------------------------------------------------------------------
                        // 'wakenUp.compareAndSet(false, true)'总是在调用'selector.wakeup()'之前进行
                        // 调用,这样能减少过多的wake-up（Selector.wakeup() 是一个重量级操作)
                        //
                        // 然而，这样会造成一个竞争条件，竞争条件的出现在于wakeUp过早的进行设置
                        //
                        // 'wakenUp' 在一下的情况下设置为true是太早了
                        // 1) Selector 在 'wakenUp.set(false)' 和
                        //    'selector.select(...)'之间出现唤醒. (BAD)
                        // 2) Selecor 在'selector.select(...)' 和
                        //    'if (wakenUp.get()) { ... }'之间唤醒（OK)
                        //
                        // 如果是第一中情况，'wakenUp' 设置成了true,紧接着'selector.select(...)'将立即唤醒
                        // 直到'wakenUp'在下轮循环中重新被设置成false,'wakenUp.compareAndSet(false, true)' 将会失败，因此
                        // 任何尝试去唤醒Selector的操作都会失败，造成了紧跟着的'selector.select(...)'的调用引起不必要的阻塞
                        //
                        // 为了解决这个问题，在selector.select(...)后，如果wakenUp是true的状态，我们再次立即唤醒selector。
                        // 效率低是因为它唤醒了第一种情况(bad - 需要唤醒)和第二种情况(OK - 不需要唤醒)的选择器。

                        if (wakenUp.get()) {
                            //导致尚未返回的第一个select操作立即返回。
                            //如果另一个线程因为在调用select()或select(long)方法时被阻塞，则调用将立即返回。
                            // 如果当前没有select操作正在进行，那么除非在此期间调用selectNow()方法，否则select()和select(long)的下一次调用将立即返回。
                            // 在任何情况下，该调用返回的值可能都不为零。 select()或select(long)方法的后续调用将像往常一样进行阻塞，除非在调用此期间再次调用此方法。
                            // 在两个连续的select操作之间多次调用此方法与仅调用一次具有相同的效果
                            selector.wakeup();
                        }
                        // fall through
                    default:
                    }
                } catch (IOException e) {
                    // If we receive an IOException here its because the Selector is messed up. Let's rebuild
                    // the selector and retry. https://github.com/netty/netty/issues/8566
                    rebuildSelector0();
                    handleLoopException(e);
                    continue;
                }

                cancelledKeys = 0;
                needsToSelectAgain = false;
                //io事件百分比
                final int ioRatio = this.ioRatio;
                if (ioRatio == 100) {
                    try {
                        //处理选择键
                        processSelectedKeys();
                    } finally {
                        // Ensure we always run tasks.
                        //运行非其他任务
                        runAllTasks();
                    }
                } else {
                    //io开始时间
                    final long ioStartTime = System.nanoTime();
                    try {
                        //处理选择键
                        processSelectedKeys();
                    } finally {
                        // Ensure we always run tasks.
                        //尽可能的运行范围内的任务
                        final long ioTime = System.nanoTime() - ioStartTime;
                        runAllTasks(ioTime * (100 - ioRatio) / ioRatio);
                    }
                }
            } catch (Throwable t) {
                handleLoopException(t);
            }
            // Always handle shutdown even if the loop processing threw an exception.
            try {
                if (isShuttingDown()) {
                    closeAll();
                    if (confirmShutdown()) {
                        return;
                    }
                }
            } catch (Throwable t) {
                handleLoopException(t);
            }
        }
    }

    private static void handleLoopException(Throwable t) {
        logger.warn("Unexpected exception in the selector loop.", t);

        // Prevent possible consecutive immediate failures that lead to
        // excessive CPU consumption.
        try {
            Thread.sleep(1000);
        } catch (InterruptedException e) {
            // Ignore.
        }
    }

    /**
     * 处理selectKey
     */
    private void processSelectedKeys() {
        if (selectedKeys != null) {
<<<<<<< HEAD
            //优化的处理方式
            processSelectedKeysOptimized();
        } else {
            //普通的处理方式
=======
            //优化的处理手段
            processSelectedKeysOptimized();
        } else {
            //普通的处理手段
>>>>>>> 2873c8ad
            processSelectedKeysPlain(selector.selectedKeys());
        }
    }

    @Override
    protected void cleanup() {
        try {
            selector.close();
        } catch (IOException e) {
            logger.warn("Failed to close a selector.", e);
        }
    }

    void cancel(SelectionKey key) {
        key.cancel();
        cancelledKeys ++;
        if (cancelledKeys >= CLEANUP_INTERVAL) {
            cancelledKeys = 0;
            needsToSelectAgain = true;
        }
    }

    @Override
    protected Runnable pollTask() {
        Runnable task = super.pollTask();
        if (needsToSelectAgain) {
            selectAgain();
        }
        return task;
    }

    /**
     * 把SelectedSelectionKeySet实例映射到selector的原生selectedKeys和publicSelectedKeys。
     * @param selectedKeys
     */
    private void processSelectedKeysPlain(Set<SelectionKey> selectedKeys) {
        // check if the set is empty and if so just return to not create garbage by
        // creating a new Iterator every time even if there is nothing to process.
        // See https://github.com/netty/netty/issues/597
        // 检查集合是否为空，如果是，只要每次都创建一个新的迭代器，即使没有任何处理，也只返回不创建垃圾。
        // 请参阅https://github.com/netty/netty/issues/597
        if (selectedKeys.isEmpty()) {
            return;
        }

        Iterator<SelectionKey> i = selectedKeys.iterator();
        for (;;) {
            final SelectionKey k = i.next();
            final Object a = k.attachment();
            i.remove();

            if (a instanceof AbstractNioChannel) {
                processSelectedKey(k, (AbstractNioChannel) a);
            } else {
                @SuppressWarnings("unchecked")
                NioTask<SelectableChannel> task = (NioTask<SelectableChannel>) a;
                processSelectedKey(k, task);
            }

            if (!i.hasNext()) {
                break;
            }

            if (needsToSelectAgain) {
                selectAgain();
                selectedKeys = selector.selectedKeys();

                // Create the iterator again to avoid ConcurrentModificationException
                if (selectedKeys.isEmpty()) {
                    break;
                } else {
                    i = selectedKeys.iterator();
                }
            }
        }
    }

    /**
     * SelectedSelectionKeySet内部使用两个大小为1024的SelectionKey数组keysA和keysB保存selectedKey
     */
    private void processSelectedKeysOptimized() {
        for (int i = 0; i < selectedKeys.size; ++i) {
            final SelectionKey k = selectedKeys.keys[i];
            // null out entry in the array to allow to have it GC'ed once the Channel close
            // See https://github.com/netty/netty/issues/2363
            // null数组中的条目，以便在Channel关闭后允许GC'ed
            // 请参阅https://github.com/netty/netty/issues/2363
            selectedKeys.keys[i] = null;

            //获得选择键上的channel，对于server，就是serverS
            final Object a = k.attachment();

            if (a instanceof AbstractNioChannel) {
                processSelectedKey(k, (AbstractNioChannel) a);
            } else {
                @SuppressWarnings("unchecked")
                NioTask<SelectableChannel> task = (NioTask<SelectableChannel>) a;
                processSelectedKey(k, task);
            }

            if (needsToSelectAgain) {
                // null out entries in the array to allow to have it GC'ed once the Channel close
                // See https://github.com/netty/netty/issues/2363
                selectedKeys.reset(i + 1);

                selectAgain();
                i = -1;
            }
        }
    }

    /**
     * 最终的处理选择键
     * @param k 选择键
     * @param ch 选择键上attach的channel
     */
    private void processSelectedKey(SelectionKey k, AbstractNioChannel ch) {
        final AbstractNioChannel.NioUnsafe unsafe = ch.unsafe();
        //非法的
        if (!k.isValid()) {
            final EventLoop eventLoop;
            try {
                eventLoop = ch.eventLoop();
            } catch (Throwable ignored) {
                // If the channel implementation throws an exception because there is no event loop, we ignore this
                // because we are only trying to determine if ch is registered to this event loop and thus has authority
                // to close ch.
                return;
            }
            // Only close ch if ch is still registered to this EventLoop. ch could have deregistered from the event loop
            // and thus the SelectionKey could be cancelled as part of the deregistration process, but the channel is
            // still healthy and should not be closed.
            // See https://github.com/netty/netty/issues/5125
            //如果ch仍然注册到此EventLoop，则仅关闭ch。
            // ch可以从事件循环中取消注册，因此SelectionKey可以作为注销过程的一部分被取消，但是该channel仍然是健康的，不应该关闭。
            //请参阅https://github.com/netty/netty/issues/5125
            if (eventLoop != this || eventLoop == null) {
                return;
            }
            // close the channel if the key is not valid anymore
            unsafe.close(unsafe.voidPromise());
            return;
        }


        try {
            //获得readyOps掩码
            int readyOps = k.readyOps();
            // 首先是对connect事件的检查

            // We first need to call finishConnect() before try to trigger a read(...) or write(...) as otherwise
            // the NIO JDK channel implementation may throw a NotYetConnectedException.
            // 我们首先需要在尝试触发read(...) 或write(...)之前调用finishConnect（），否则NIO JDK通道实现可能会抛出NotYetConnectedException。
            // 符合read，或者掩码为0
            if ((readyOps & SelectionKey.OP_CONNECT) != 0) {
                // remove OP_CONNECT as otherwise Selector.select(..) will always return without blocking
                // See https://github.com/netty/netty/issues/924
                //删除OP_CONNECT，否则Selector.select（..）将始终返回而不会阻塞
                //请参阅https://github.com/netty/netty/issues/924
                int ops = k.interestOps();
                ops &= ~SelectionKey.OP_CONNECT;
                k.interestOps(ops);
                //尝试完成连接
                unsafe.finishConnect();
            }

            //其次我们观察一下是否出现写事件

            // Process OP_WRITE first as we may be able to write some queued buffers and so free memory.
            // 首先处理OP_WRITE，因为我们可以编写一些排队的缓冲区，因此可以释放内存。
            if ((readyOps & SelectionKey.OP_WRITE) != 0) {
                // Call forceFlush which will also take care of clear the OP_WRITE once there is nothing left to write
                // 调用forceFlush，一旦没有什么可写的，它也将清除OP_WRITE
                ch.unsafe().forceFlush();
            }

            // 最后我们观察一下read和其他的事件
            // Also check for readOps of 0 to workaround possible JDK bug which may otherwise lead to a spin loop
            // 同时检查readOps为0以解决可能导致旋转循环的JDK错误
            if ((readyOps & (SelectionKey.OP_READ | SelectionKey.OP_ACCEPT)) != 0 || readyOps == 0) {
                unsafe.read();
            }
        } catch (CancelledKeyException ignored) {
            unsafe.close(unsafe.voidPromise());
        }
    }

    private static void processSelectedKey(SelectionKey k, NioTask<SelectableChannel> task) {
        int state = 0;
        try {
            task.channelReady(k.channel(), k);
            state = 1;
        } catch (Exception e) {
            k.cancel();
            invokeChannelUnregistered(task, k, e);
            state = 2;
        } finally {
            switch (state) {
            case 0:
                k.cancel();
                invokeChannelUnregistered(task, k, null);
                break;
            case 1:
                if (!k.isValid()) { // Cancelled by channelReady()
                    invokeChannelUnregistered(task, k, null);
                }
                break;
            }
        }
    }

    private void closeAll() {
        selectAgain();
        Set<SelectionKey> keys = selector.keys();
        Collection<AbstractNioChannel> channels = new ArrayList<AbstractNioChannel>(keys.size());
        for (SelectionKey k: keys) {
            Object a = k.attachment();
            if (a instanceof AbstractNioChannel) {
                channels.add((AbstractNioChannel) a);
            } else {
                k.cancel();
                @SuppressWarnings("unchecked")
                NioTask<SelectableChannel> task = (NioTask<SelectableChannel>) a;
                invokeChannelUnregistered(task, k, null);
            }
        }

        for (AbstractNioChannel ch: channels) {
            ch.unsafe().close(ch.unsafe().voidPromise());
        }
    }

    private static void invokeChannelUnregistered(NioTask<SelectableChannel> task, SelectionKey k, Throwable cause) {
        try {
            task.channelUnregistered(k.channel(), cause);
        } catch (Exception e) {
            logger.warn("Unexpected exception while running NioTask.channelUnregistered()", e);
        }
    }

    @Override
    protected void wakeup(boolean inEventLoop) {
        if (!inEventLoop && wakenUp.compareAndSet(false, true)) {
            //导致尚未返回的第一个select操作立即返回。
            //如果另一个线程因为在调用select()或select(long)方法时被阻塞，则调用将立即返回。
            // 如果当前没有select操作正在进行，那么除非在此期间调用selectNow()方法，否则select()和select(long)的下一次调用将立即返回。
            // 在任何情况下，该调用返回的值可能都不为零。 select()或select(long)方法的后续调用将像往常一样进行阻塞，除非在调用此期间再次调用此方法。
            // 在两个连续的select操作之间多次调用此方法与仅调用一次具有相同的效果
            selector.wakeup();
        }
    }

    Selector unwrappedSelector() {
        return unwrappedSelector;
    }

    int selectNow() throws IOException {
        try {
            /**
             * 选择一组键，其相应的channel已准备好进行I/O操作。
             * 该方法执行非阻塞select操作。 如果自上次select操作后,现在没有可处理的channel，则此方法立即返回零。
             * 调用此方法可清除以前调用wakeup方法的效果。
             */
            return selector.selectNow();
        } finally {
            // restore wakeup state if needed
            // 如果需要，恢复唤醒状态
            if (wakenUp.get()) {
                //导致尚未返回的第一个select操作立即返回。
                //如果另一个线程因为在调用select()或select(long)方法时被阻塞，则调用将立即返回。
                // 如果当前没有select操作正在进行，那么除非在此期间调用selectNow()方法，否则select()和select(long)的下一次调用将立即返回。
                // 在任何情况下，该调用返回的值可能都不为零。 select()或select(long)方法的后续调用将像往常一样进行阻塞，除非在调用此期间再次调用此方法。
                // 在两个连续的select操作之间多次调用此方法与仅调用一次具有相同的效果
                selector.wakeup();
            }
        }
    }

    /**
     *
     * @param oldWakenUp 旧的状态
     * @throws IOException
     */
    private void select(boolean oldWakenUp) throws IOException {
        //选择器
        Selector selector = this.selector;
        try {
            //select的次数
            int selectCnt = 0;
            long currentTimeNanos = System.nanoTime();//当前时间
            long selectDeadLineNanos = currentTimeNanos + delayNanos(currentTimeNanos);//select的DeadLine时间

            for (;;) {
                //超时时间
                long timeoutMillis = (selectDeadLineNanos - currentTimeNanos + 500000L) / 1000000L;
                //负数
                if (timeoutMillis <= 0) {
                    if (selectCnt == 0) {
                        /**
                         * 选择一组键，其相应的channel已准备好进行I/O操作。
                         * 该方法执行非阻塞select操作。 如果自上次select操作后,现在没有可处理的channel，则此方法立即返回零。
                         * 调用此方法可清除以前调用wakeup方法的效果。
                         */
                        selector.selectNow();
                        selectCnt = 1;
                    }
                    break;
                }

                // If a task was submitted when wakenUp value was true, the task didn't get a chance to call
                // Selector#wakeup. So we need to check task queue again before executing select operation.
                // If we don't, the task might be pended until select operation was timed out.
                // It might be pended until idle timeout if IdleStateHandler existed in pipeline.
                // 如果在wakenUp值为true时提交了任务，则该任务没有机会调用Selector#wakeup。
                // 因此我们需要在执行select操作之前再次检查任务队列。
                // 如果我们不这样做，那么任务可能会被搁置，直到选择操作超时。
                // 如果IdleStateHandler存在于管道中，它可能会被挂起直到空闲超时。
                if (hasTasks() && wakenUp.compareAndSet(false, true)) {
                    /**
                     * 选择一组键，其相应的channel已准备好进行I/O操作。
                     * 该方法执行非阻塞select操作。 如果自上次select操作后,现在没有可处理的channel，则此方法立即返回零。
                     * 调用此方法可清除以前调用wakeup方法的效果。
                     */
                    selector.selectNow();
                    selectCnt = 1;
                    break;
                }

                int selectedKeys = selector.select(timeoutMillis);
                //select数量增长
                selectCnt ++;

                if (selectedKeys != 0 || oldWakenUp || wakenUp.get() || hasTasks() || hasScheduledTasks()) {
                    // - Selected something,
                    // - waken up by user, or
                    // - the task queue has a pending task.
                    // - a scheduled task is ready for processing
                    // 选择的内容，由用户唤醒或任务队列具有待处理任务。 计划任务已准备好进行处理
                    break;
                }
                if (Thread.interrupted()) {
                    // Thread was interrupted so reset selected keys and break so we not run into a busy loop.
                    // As this is most likely a bug in the handler of the user or it's client library we will
                    // also log it.
                    //
                    // See https://github.com/netty/netty/issues/2426
                    // 线程被中断所以重置选中的键并中断，这样我们就不会遇到繁忙的循环。
                    // 因为这很可能是用户或其客户端库的处理程序中的错误，我们也会记录它。
                    // 请参阅https://github.com/netty/netty/issues/2426
                    if (logger.isDebugEnabled()) {
                        logger.debug("Selector.select() returned prematurely because " +
                                "Thread.currentThread().interrupt() was called. Use " +
                                "NioEventLoop.shutdownGracefully() to shutdown the NioEventLoop.");
                    }
                    selectCnt = 1;
                    break;
                }

                long time = System.nanoTime();
                if (time - TimeUnit.MILLISECONDS.toNanos(timeoutMillis) >= currentTimeNanos) {
                    //超出一次超时时间，我们重置
                    // timeoutMillis elapsed without anything selected.
                    // timeoutMillis已过，未选择任何内容。重置
                    selectCnt = 1;
                } else if (SELECTOR_AUTO_REBUILD_THRESHOLD > 0 && selectCnt >= SELECTOR_AUTO_REBUILD_THRESHOLD) {
<<<<<<< HEAD
=======
                    //selector自动rebuid的阈值，当select数量大于阈值时，我们进行rebuild
>>>>>>> 2873c8ad
                    // The code exists in an extra method to ensure the method is not too big to inline as this
                    // branch is not very likely to get hit very frequently.
                    // 代码存在于一个额外的方法中，以确保该方法不会太大而无法内联，因为此分支不太可能非常频繁地被命中。
                    selector = selectRebuildSelector(selectCnt);
                    selectCnt = 1;
                    break;
                }

                currentTimeNanos = time;
            }

            if (selectCnt > MIN_PREMATURE_SELECTOR_RETURNS) {
                //过早的返回
                if (logger.isDebugEnabled()) {
                    logger.debug("Selector.select() returned prematurely {} times in a row for Selector {}.", selectCnt - 1, selector);
                }
            }
        } catch (CancelledKeyException e) {
            if (logger.isDebugEnabled()) {
                logger.debug(CancelledKeyException.class.getSimpleName() + " raised by a Selector {} - JDK bug?", selector, e);
            }
            // Harmless exception - log anyway
        }
    }

    private Selector selectRebuildSelector(int selectCnt) throws IOException {
        // The selector returned prematurely many times in a row.
        // Rebuild the selector to work around the problem.
        //<p>selector连续多次提前返回。 重建选择器以解决问题。
        logger.warn(
                "Selector.select() returned prematurely {} times in a row; rebuilding Selector {}.",
                selectCnt, selector);

        rebuildSelector();
        Selector selector = this.selector;

        // Select again to populate selectedKeys.
        /**
         * 选择一组键，其相应的channel已准备好进行I/O操作。
         * 该方法执行非阻塞select操作。 如果自上次select操作后,现在没有可处理的channel，则此方法立即返回零。
         * 调用此方法可清除以前调用wakeup方法的效果。
         */
        selector.selectNow();
        return selector;
    }

    private void selectAgain() {
        needsToSelectAgain = false;
        try {
            /**
             * 选择一组键，其相应的channel已准备好进行I/O操作。
             * 该方法执行非阻塞select操作。 如果自上次select操作后,现在没有可处理的channel，则此方法立即返回零。
             * 调用此方法可清除以前调用wakeup方法的效果。
             */
            selector.selectNow();
        } catch (Throwable t) {
            logger.warn("Failed to update SelectionKeys.", t);
        }
    }
}<|MERGE_RESOLUTION|>--- conflicted
+++ resolved
@@ -614,17 +614,10 @@
      */
     private void processSelectedKeys() {
         if (selectedKeys != null) {
-<<<<<<< HEAD
-            //优化的处理方式
-            processSelectedKeysOptimized();
-        } else {
-            //普通的处理方式
-=======
             //优化的处理手段
             processSelectedKeysOptimized();
         } else {
             //普通的处理手段
->>>>>>> 2873c8ad
             processSelectedKeysPlain(selector.selectedKeys());
         }
     }
@@ -990,10 +983,7 @@
                     // timeoutMillis已过，未选择任何内容。重置
                     selectCnt = 1;
                 } else if (SELECTOR_AUTO_REBUILD_THRESHOLD > 0 && selectCnt >= SELECTOR_AUTO_REBUILD_THRESHOLD) {
-<<<<<<< HEAD
-=======
                     //selector自动rebuid的阈值，当select数量大于阈值时，我们进行rebuild
->>>>>>> 2873c8ad
                     // The code exists in an extra method to ensure the method is not too big to inline as this
                     // branch is not very likely to get hit very frequently.
                     // 代码存在于一个额外的方法中，以确保该方法不会太大而无法内联，因为此分支不太可能非常频繁地被命中。
